--- conflicted
+++ resolved
@@ -49,11 +49,9 @@
 
 ### Selecting socket type (TCP or UDP)
 
-<<<<<<< HEAD
-You can choose which socket type the application should use. Please note that TCP is more reliable tranmission protocol. For example:
-=======
-You can choose which socket type the application should use, however please note that TCP is more reliable tranmission protocol. For example:
->>>>>>> b1ab3e6c
+
+You can choose which socket type the application should use, however please note that TCP is a more reliable tranmission protocol. For example:
+
 
 ```json
 
